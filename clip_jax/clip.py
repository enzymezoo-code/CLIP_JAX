--- conflicted
+++ resolved
@@ -27,10 +27,7 @@
     "ViT-B/32": "https://openaipublic.azureedge.net/clip/models/40d365715913c9da98579312b702a82c18be219cc2a73407c4526f58eba950af/ViT-B-32.pt",
     "ViT-B/16": "https://openaipublic.azureedge.net/clip/models/5806e77cd80f8b59890b7e101eabd078d9fb84e6937f9e85e4ecb61988df416f/ViT-B-16.pt",
     "ViT-L/14": "https://openaipublic.azureedge.net/clip/models/b8cca3fd41ae0c99ba7e8951adf17d267cdb84cd88be6f7c2e0eca1737a03836/ViT-L-14.pt",
-<<<<<<< HEAD
     "ViT-L/14@336px": "https://openaipublic.azureedge.net/clip/models/3035c92b350959924f9f00213499208652fc7ea050643e8b385c2dac08641f02/ViT-L-14-336px.pt",
-=======
->>>>>>> b12361aa
 }
 
 
@@ -268,22 +265,14 @@
         return clip.encode_text(text)
 
     rng_key = jax.random.PRNGKey(42)
-<<<<<<< HEAD
-    transformed = hk.transform(clip_jax)
-    if name == "ViT-L/14@336px":
-        jax_params = transformed.init(rng=rng_key, image=jnp.zeros((1, 3, 336, 336)), text=jnp.zeros((1, 77), dtype=jnp.int16))
-    else:
-        jax_params = transformed.init(rng=rng_key, image=jnp.zeros((1, 3, 224, 224)), text=jnp.zeros((1, 77), dtype=jnp.int16))
-    jax_params = convert_params(state_dict, jax_params)
-
-    image_fn = hk.without_apply_rng(hk.transform(vit_jax)).apply
-    text_fn = hk.without_apply_rng(hk.transform(text_jax)).apply
-
-    return image_fn, text_fn, jax_params, _transform(clip_params["image_resolution"])
-=======
+
+
     # todo make this optional if rn50. We only need state because of bn layers
     transformed = hk.transform_with_state(clip_jax)
-    jax_params, state = transformed.init(rng=rng_key, image=jnp.zeros((1, 3, 224, 224)), text=jnp.zeros((1, 77), dtype=jnp.int16))
+    if name == "ViT-L/14@336px":
+        jax_params,state = transformed.init(rng=rng_key, image=jnp.zeros((1, 3, 336, 336)), text=jnp.zeros((1, 77), dtype=jnp.int16))
+    else:
+        jax_params,state = transformed.init(rng=rng_key, image=jnp.zeros((1, 3, 224, 224)), text=jnp.zeros((1, 77), dtype=jnp.int16))
     # load transformer weights
     new_jax_params = convert_params(state_dict, jax_params, rn=rn)
     for key in new_jax_params.keys():
@@ -297,8 +286,6 @@
     text_fn = hk.without_apply_rng(hk.transform_with_state(text_jax)).apply
 
     return image_fn, text_fn, jax_params, _transform(clip_params["image_resolution"]), state
->>>>>>> b12361aa
-
 
 def tokenize(texts: Union[str, List[str]], context_length: int = 77) -> torch.LongTensor:
     """
