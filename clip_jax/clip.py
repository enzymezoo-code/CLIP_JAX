import hashlib
import os
import urllib
import warnings
from typing import Union, List

import jax
import haiku as hk
import jax.numpy as jnp
import numpy as np
import torch
import math

from PIL import Image
from haiku._src.data_structures import FlatMapping
from torchvision.transforms import Compose, Resize, CenterCrop, ToTensor, Normalize
from tqdm import tqdm

from .model import CLIP, get_params
from .simple_tokenizer import SimpleTokenizer as _Tokenizer

__all__ = ["available_models", "load", "tokenize"]
_tokenizer = _Tokenizer()

_MODELS = {
    # only ViT is supported for now
    "RN50": "https://openaipublic.azureedge.net/clip/models/afeb0e10f9e5a86da6080e35cf09123aca3b358a0c3e3b6c78a7b63bc04b6762/RN50.pt",
    "ViT-B/32": "https://openaipublic.azureedge.net/clip/models/40d365715913c9da98579312b702a82c18be219cc2a73407c4526f58eba950af/ViT-B-32.pt",
    "ViT-B/16": "https://openaipublic.azureedge.net/clip/models/5806e77cd80f8b59890b7e101eabd078d9fb84e6937f9e85e4ecb61988df416f/ViT-B-16.pt",
    "ViT-L/14": "https://openaipublic.azureedge.net/clip/models/b8cca3fd41ae0c99ba7e8951adf17d267cdb84cd88be6f7c2e0eca1737a03836/ViT-L-14.pt",
}


def _download(url: str, root: str = os.path.expanduser("~/.cache/clip")):
    os.makedirs(root, exist_ok=True)
    filename = os.path.basename(url)

    expected_sha256 = url.split("/")[-2]
    download_target = os.path.join(root, filename)

    if os.path.exists(download_target) and not os.path.isfile(download_target):
        raise RuntimeError(f"{download_target} exists and is not a regular file")

    if os.path.isfile(download_target):
        if hashlib.sha256(open(download_target, "rb").read()).hexdigest() == expected_sha256:
            return download_target
        else:
            warnings.warn(f"{download_target} exists, but the SHA256 checksum does not match; re-downloading the file")

    with urllib.request.urlopen(url) as source, open(download_target, "wb") as output:
        with tqdm(total=int(source.info().get("Content-Length")), ncols=80, unit='iB', unit_scale=True) as loop:
            while True:
                buffer = source.read(8192)
                if not buffer:
                    break

                output.write(buffer)
                loop.update(len(buffer))

    if hashlib.sha256(open(download_target, "rb").read()).hexdigest() != expected_sha256:
        raise RuntimeError(f"Model has been downloaded but the SHA256 checksum does not not match")

    return download_target


def _transform(n_px):
    return Compose([
        Resize(n_px, interpolation=Image.BICUBIC),
        CenterCrop(n_px),
        lambda image: image.convert("RGB"),
        ToTensor(),
        Normalize((0.48145466, 0.4578275, 0.40821073), (0.26862954, 0.26130258, 0.27577711)),
        lambda tensor: tensor.cpu().detach().numpy()
    ])


def available_models() -> List[str]:
    """Returns the names of available CLIP models"""
    return list(_MODELS.keys())

def load_weights_rn50(state_dict, pytree):

    atom_map_r = {
        'weight': 'w',
        'bias': 'b' ,
    }

    atom_map = {}
    atom_map['w'] = 'weight'
    atom_map['b'] = 'bias'
    atom_map['scale'] = 'weight'
    atom_map['offset'] = 'bias'
    atom_map['query'] = 'q_proj'
    atom_map['key'] = 'k_proj'
    atom_map['value'] = 'v_proj'
    atom_map['linear'] = 'c_proj'

    # load stem weights
    #print(pytree.keys())
    stem_path = "/visual"
    j = 0

    for key in pytree.keys():
        if 'visual' in key:
            # stem weights
            if 'make_layer' not in key and 'attnpool' not in key:
                layer_name = key.split('/')[-1]
                state_dict_key_base = 'visual.' + layer_name 
                for sub_layer, value in pytree[key].items():
                    ind = state_dict_key_base + '.' + atom_map[sub_layer]
                    if len(state_dict[ind].shape) == 4:
                        new_val = jnp.array(state_dict[ind], dtype=jnp.float32).transpose([2, 3, 1, 0])
                    else:
                        
                        new_val = jnp.array(state_dict[ind], dtype=jnp.float32)
               
                        new_val = new_val.reshape(value.shape)
                     
                    pytree[key][sub_layer] = new_val
                    #j += math.prod(new_val.shape)
            # bottleneck weights            
            if '_make_layer' in key and 'downsample' not in key:
                layer_name = key.split('/')[-1]
                bottleneck_names = key.split('/')[-3]
                b_name_1 = int(bottleneck_names[-3])
                b_name_2 = int(bottleneck_names[-1])

                state_dict_key_base = f'visual.layer{b_name_1}.{b_name_2}.{layer_name}'

                for sub_layer, value in pytree[key].items():
                    ind = state_dict_key_base + '.' + atom_map[sub_layer]
                    if len(state_dict[ind].shape) == 4:
                        new_val = jnp.array(state_dict[ind], dtype=jnp.float32).transpose([2, 3, 1, 0])      
                    else:
                        new_val = jnp.array(state_dict[ind], dtype=jnp.float32).reshape(value.shape)
                    pytree[key][sub_layer] = new_val
                    #j += math.prod(new_val.shape)
            # downsample bottleneck weights
            if 'downsample' in key:
                layer_name = key.split('/')[-1]
                bottleneck_names = key.split('/')[-3]
                b_name_1 = int(bottleneck_names[-3])
                b_name_2 = int(bottleneck_names[-1])
                state_dict_key_base = f'visual.layer{b_name_1}.{b_name_2}.downsample.'
                if 'downsample_conv' in key:
                    state_dict_key_base  += '0.'
                elif 'downsample_bn' in key:
                    state_dict_key_base  += '1.'

                for sub_layer, value in pytree[key].items():
                    ind = state_dict_key_base + atom_map[sub_layer] 
                    if len(state_dict[ind].shape) == 4:
                        new_val = jnp.array(state_dict[ind], dtype=jnp.float32).transpose([2, 3, 1, 0])
                    else:
                        new_val = jnp.array(state_dict[ind], dtype=jnp.float32).reshape(value.shape)
                    pytree[key][sub_layer] = new_val
                    #j += math.prod(new_val.shape)

            # attnpool weights
            if 'attnpool' in key:
                if 'pos_e' in key:
                    ind = 'visual.attnpool.positional_embedding'
                    new_val = jnp.array(state_dict[ind], dtype=jnp.float32)
                    pytree[key]['pos_embd'] = new_val
                    #j += math.prod(new_val.shape)
                else:
                    attn_layer_name = key.split('/')[-1]
                    state_dict_key_base = f'visual.attnpool.{atom_map[attn_layer_name]}.'
                    for sub_layer, value in pytree[key].items():
                        ind = state_dict_key_base + atom_map[sub_layer] 
                        if len(state_dict[ind].shape) == 4:
                            new_val = jnp.array(state_dict[ind], dtype=jnp.float32)
                
                        else:
                            new_val = jnp.array(state_dict[ind], dtype=jnp.float32).reshape(value.shape)
                        pytree[key][sub_layer] = new_val
                        #j += math.prod(new_val.shape)
    return j
        
def convert_params(torch_state, jax_params, rn=False):
    def name_iter(pytree, root, f):
        new_out = {}
        for k, v in pytree.items():
<<<<<<< HEAD
            if rn:
                if 'visual' not in k:
                    if isinstance(v, dict):
                        new_out[k] = name_iter(v, root + "/" + k, f)
                    else:
                        new_out[k] = f(v, root + "/" + k)
=======
            if isinstance(v, (FlatMapping, dict)):
                new_out[k] = name_iter(v, root + "/" + k, f)
>>>>>>> e87ead08
            else:
                if isinstance(v, dict):
                    new_out[k] = name_iter(v, root + "/" + k, f)
                else:
                    new_out[k] = f(v, root + "/" + k)
        return new_out

    def process_node(value, name):
        name = name.lstrip("/")
        tensor_name = name.split("/")[-1]
        tensor_name = {
            "w": "weight",
            "b": "bias",
            "scale": "weight",
            "offset": "bias",
            "embeddings": "weight",
        }.get(tensor_name, tensor_name)

        tensor_path = "/".join(name.split("/")[:-1]).replace("/~/", ".").replace("/", ".").replace("resblocks",
                                                                                                   "resblocks.").replace(
            "~", "")
        new_tensor = value

        pytorch_name = tensor_path + "." + tensor_name if tensor_path else tensor_name

        if "conv" in name:
            pytorch_path = tensor_path + "." + tensor_name
            pytorch_tensor = torch_state[pytorch_path].permute([2, 3, 1, 0])
            new_tensor = jnp.array(pytorch_tensor)
        elif pytorch_name in torch_state:
            pytorch_tensor = torch_state[pytorch_name]

            if tensor_name == "weight" and "token_embedding" not in tensor_path:
                pytorch_tensor = pytorch_tensor.t()

            new_tensor = jnp.array(pytorch_tensor)
        else:
            raise Exception("not implemented")

        assert new_tensor.shape == value.shape
        return new_tensor.astype("float32")

    return name_iter(jax_params, "", process_node)


def load(name: str, device: Union[str, torch.device] = "cpu", jit=True):
    """Load a CLIP model

    Parameters
    ----------
    name : str
        A model name listed by `clip.available_models()`, or the path to a model checkpoint containing the state_dict

    device : Union[str, torch.device]
        The device to put the loaded model

    jit : bool
        Whether to load the optimized JIT model (default) or more hackable non-JIT model.

    Returns
    -------
    model : torch.nn.Module
        The CLIP model

    preprocess : Callable[[PIL.Image], torch.Tensor]
        A torchvision transform that converts a PIL image into a tensor that the returned model can take as its input
    """

    rn = "RN" in name

    if name in _MODELS:
        model_path = _download(_MODELS[name])
    elif os.path.isfile(name):
        model_path = name
    else:
        raise RuntimeError(f"Model {name} not found; available models = {available_models()}")    
    try:
        # loading JIT archive
        state_dict = torch.jit.load(model_path, map_location=device if jit else "cpu").eval().state_dict()
    except RuntimeError:
        state_dict = torch.load(model_path, map_location="cpu")

    clip_params = get_params(state_dict)

    # jax model
    def clip_jax(image, text):
        clip = CLIP(**clip_params)
        return clip.encode_image(image), clip.encode_text(text)

    def vit_jax(image):
        clip = CLIP(**clip_params)
        return clip.encode_image(image)

    def text_jax(text):
        clip = CLIP(**clip_params)
        return clip.encode_text(text)

    rng_key = jax.random.PRNGKey(42)
    # todo make this optional if rn50. We only need state because of bn layers
    transformed = hk.transform_with_state(clip_jax)
    jax_params, state = transformed.init(rng=rng_key, image=jnp.zeros((1, 3, 224, 224)), text=jnp.zeros((1, 77), dtype=jnp.int16))
    # load transformer weights
    new_jax_params = convert_params(state_dict, jax_params, rn=rn)
    for key in new_jax_params.keys():
        jax_params[key] = new_jax_params[key]
        
    # load rn50 weights (todo integrate into convert_params)
    if rn:
        load_weights_rn50(state_dict, jax_params)
    
    image_fn = hk.without_apply_rng(hk.transform_with_state(vit_jax)).apply
    text_fn = hk.without_apply_rng(hk.transform_with_state(text_jax)).apply

    return image_fn, text_fn, jax_params, _transform(clip_params["image_resolution"]), state


def tokenize(texts: Union[str, List[str]], context_length: int = 77) -> torch.LongTensor:
    """
    Returns the tokenized representation of given input string(s)

    Parameters
    ----------
    texts : Union[str, List[str]]
        An input string or a list of input strings to tokenize

    context_length : int
        The context length to use; all CLIP models use 77 as the context length

    Returns
    -------
    A two-dimensional tensor containing the resulting tokens, shape = [number of input strings, context_length]
    """
    if isinstance(texts, str):
        texts = [texts]

    sot_token = _tokenizer.encoder["<|startoftext|>"]
    eot_token = _tokenizer.encoder["<|endoftext|>"]
    all_tokens = [[sot_token] + _tokenizer.encode(text) + [eot_token] for text in texts]
    result = np.zeros((len(all_tokens), context_length), dtype=np.int32)

    for i, tokens in enumerate(all_tokens):
        if len(tokens) > context_length:
            raise RuntimeError(f"Input {texts[i]} is too long for context length {context_length}")
        result[i, :len(tokens)] = tokens

    return result<|MERGE_RESOLUTION|>--- conflicted
+++ resolved
@@ -23,7 +23,6 @@
 _tokenizer = _Tokenizer()
 
 _MODELS = {
-    # only ViT is supported for now
     "RN50": "https://openaipublic.azureedge.net/clip/models/afeb0e10f9e5a86da6080e35cf09123aca3b358a0c3e3b6c78a7b63bc04b6762/RN50.pt",
     "ViT-B/32": "https://openaipublic.azureedge.net/clip/models/40d365715913c9da98579312b702a82c18be219cc2a73407c4526f58eba950af/ViT-B-32.pt",
     "ViT-B/16": "https://openaipublic.azureedge.net/clip/models/5806e77cd80f8b59890b7e101eabd078d9fb84e6937f9e85e4ecb61988df416f/ViT-B-16.pt",
@@ -95,8 +94,6 @@
     atom_map['value'] = 'v_proj'
     atom_map['linear'] = 'c_proj'
 
-    # load stem weights
-    #print(pytree.keys())
     stem_path = "/visual"
     j = 0
 
@@ -117,7 +114,6 @@
                         new_val = new_val.reshape(value.shape)
                      
                     pytree[key][sub_layer] = new_val
-                    #j += math.prod(new_val.shape)
             # bottleneck weights            
             if '_make_layer' in key and 'downsample' not in key:
                 layer_name = key.split('/')[-1]
@@ -134,7 +130,6 @@
                     else:
                         new_val = jnp.array(state_dict[ind], dtype=jnp.float32).reshape(value.shape)
                     pytree[key][sub_layer] = new_val
-                    #j += math.prod(new_val.shape)
             # downsample bottleneck weights
             if 'downsample' in key:
                 layer_name = key.split('/')[-1]
@@ -154,7 +149,6 @@
                     else:
                         new_val = jnp.array(state_dict[ind], dtype=jnp.float32).reshape(value.shape)
                     pytree[key][sub_layer] = new_val
-                    #j += math.prod(new_val.shape)
 
             # attnpool weights
             if 'attnpool' in key:
@@ -162,7 +156,6 @@
                     ind = 'visual.attnpool.positional_embedding'
                     new_val = jnp.array(state_dict[ind], dtype=jnp.float32)
                     pytree[key]['pos_embd'] = new_val
-                    #j += math.prod(new_val.shape)
                 else:
                     attn_layer_name = key.split('/')[-1]
                     state_dict_key_base = f'visual.attnpool.{atom_map[attn_layer_name]}.'
@@ -174,24 +167,18 @@
                         else:
                             new_val = jnp.array(state_dict[ind], dtype=jnp.float32).reshape(value.shape)
                         pytree[key][sub_layer] = new_val
-                        #j += math.prod(new_val.shape)
     return j
         
 def convert_params(torch_state, jax_params, rn=False):
     def name_iter(pytree, root, f):
         new_out = {}
         for k, v in pytree.items():
-<<<<<<< HEAD
             if rn:
                 if 'visual' not in k:
                     if isinstance(v, dict):
                         new_out[k] = name_iter(v, root + "/" + k, f)
                     else:
                         new_out[k] = f(v, root + "/" + k)
-=======
-            if isinstance(v, (FlatMapping, dict)):
-                new_out[k] = name_iter(v, root + "/" + k, f)
->>>>>>> e87ead08
             else:
                 if isinstance(v, dict):
                     new_out[k] = name_iter(v, root + "/" + k, f)
